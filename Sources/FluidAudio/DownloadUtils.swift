--- conflicted
+++ resolved
@@ -211,11 +211,7 @@
                 if let contents = try? FileManager.default.contentsOfDirectory(
                     atPath: modelPath.deletingLastPathComponent().path)
                 {
-<<<<<<< HEAD
-                    logger.error("   Nearby contents: \(contents)")
-=======
                     logger.error("Model directory contents: \(contents.map { $0.lastPathComponent })")
->>>>>>> 76ba18c4
                 }
 
                 throw error
