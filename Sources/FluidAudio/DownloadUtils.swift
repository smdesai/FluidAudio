--- conflicted
+++ resolved
@@ -217,10 +217,6 @@
                         ])
                 }
 
-<<<<<<< HEAD
-                models[name] = try MLModel(contentsOf: modelPath, configuration: config)
-                logger.info("Loaded model bundle: \(name)")
-=======
                 // Measure Core ML model initialization time (aka local compilation/open)
                 let start = Date()
                 let model = try MLModel(contentsOf: modelPath, configuration: config)
@@ -235,7 +231,6 @@
                     let formatted = String(format: "%.2f", ms)
                     logger.info("Compiled ASR model \(name) in \(formatted) ms")
                 }
->>>>>>> 6cd65003
             } catch {
                 logger.error("Failed to load model \(name): \(error)")
 
